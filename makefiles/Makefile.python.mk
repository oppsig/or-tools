--- conflicted
+++ resolved
@@ -397,7 +397,6 @@
 	cd temp/ortools && python$(PYTHON_VERSION) setup.py bdist_egg upload
 endif
 
-<<<<<<< HEAD
 ifeq ($(PYTHON3),true)
 PYPI_UPLOAD=pypi3_upload
 PYPI_ARCHIVE=pypi3_archive
@@ -408,8 +407,7 @@
 
 pypi_archive: $(PYPI_ARCHIVE)
 pypi_upload: $(PYPI_UPLOAD)
-=======
+
 detect_python:
-	@echo $(PYTHON3)
-	@echo $(SWIG_PYTHON3_FLAG)
->>>>>>> e09fe2aa
+	@echo PYTHON3 = $(PYTHON3)
+	@echo SWIG_PYTHON3_FLAG = $(SWIG_PYTHON3_FLAG)